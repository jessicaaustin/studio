--- conflicted
+++ resolved
@@ -13,12 +13,7 @@
 import { makeStyles, Stack } from "@fluentui/react";
 import { useState, useEffect, useRef, useCallback, useMemo, useLayoutEffect } from "react";
 import { useToasts } from "react-toast-notifications";
-<<<<<<< HEAD
-import { useMountedState } from "react-use";
-=======
 import { useMount, useMountedState } from "react-use";
-import styled from "styled-components";
->>>>>>> 24998b42
 
 import Log from "@foxglove/log";
 import AccountSettings from "@foxglove/studio-base/components/AccountSettingsSidebar/AccountSettings";
