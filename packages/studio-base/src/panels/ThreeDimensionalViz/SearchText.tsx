--- conflicted
+++ resolved
@@ -22,11 +22,6 @@
 import { Interactive } from "@foxglove/studio-base/panels/ThreeDimensionalViz/Interactions/types";
 import Transforms from "@foxglove/studio-base/panels/ThreeDimensionalViz/Transforms";
 import { TextMarker, Color } from "@foxglove/studio-base/types/Messages";
-<<<<<<< HEAD
-import { isNonEmptyOrUndefined } from "@foxglove/studio-base/util/emptyOrUndefined";
-=======
-import { colors } from "@foxglove/studio-base/util/sharedStyleConstants";
->>>>>>> ba4a4ae7
 
 export const YELLOW = { r: 1, b: 0, g: 1, a: 1 };
 export const ORANGE = { r: 0.97, g: 0.58, b: 0.02, a: 1 };
