// This Source Code Form is subject to the terms of the Mozilla Public
// License, v2.0. If a copy of the MPL was not distributed with this
// file, You can obtain one at http://mozilla.org/MPL/2.0/
//
// This file incorporates work covered by the following copyright and
// permission notice:
//
//   Copyright 2020-2021 Cruise LLC
//
//   This source code is licensed under the Apache License, Version 2.0,
//   found at http://www.apache.org/licenses/LICENSE-2.0
//   You may not use this file except in compliance with the License.

import {
  DefaultButton,
  DirectionalHint,
  ITextFieldStyles,
  Stack,
  TextField,
  useTheme,
} from "@fluentui/react";
import { useState, useCallback, useMemo, useRef, useEffect } from "react";

import { Time } from "@foxglove/rostime";
<<<<<<< HEAD
import Dropdown from "@foxglove/studio-base/components/Dropdown";
import DropdownItem from "@foxglove/studio-base/components/Dropdown/DropdownItem";
import Flex from "@foxglove/studio-base/components/Flex";
import { LegacyInput } from "@foxglove/studio-base/components/LegacyStyledComponents";
=======
>>>>>>> 24998b42
import {
  useCurrentLayoutActions,
  useCurrentLayoutSelector,
} from "@foxglove/studio-base/context/CurrentLayoutContext";
import { MONOSPACE } from "@foxglove/studio-base/styles/fonts";
import {
  formatDate,
  formatTime,
  getValidatedTimeAndMethodFromString,
} from "@foxglove/studio-base/util/formatTime";
import { formatTimeRaw, isTimeInRangeInclusive } from "@foxglove/studio-base/util/time";

<<<<<<< HEAD
import styles from "./index.module.scss";

const SInput = styled(LegacyInput)`
  padding: 8px 4px;
  width: calc(100% - 4px);
`;
const STimestamp = styled.span`
  padding: 8px 4px;
  cursor: pointer;
  border-radius: 4px;

  &:hover {
    background-color: ${colors.DARK3};
    opacity: 0.8;
  }
`;

=======
>>>>>>> 24998b42
const PlaybackTimeDisplayMethod = ({
  currentTime,
  startTime,
  endTime,
  timezone,
  onSeek,
  onPause,
  isPlaying,
}: {
  currentTime?: Time;
  startTime?: Time;
  endTime?: Time;
  timezone?: string;
  onSeek: (arg0: Time) => void;
  onPause: () => void;
  isPlaying: boolean;
}): JSX.Element => {
  const timestampInputRef = useRef<HTMLInputElement>(ReactNull);
  const timeDisplayMethod = useCurrentLayoutSelector(
    (state) => state.selectedLayout?.data.playbackConfig.timeDisplayMethod ?? "ROS",
  );
  const { setPlaybackConfig } = useCurrentLayoutActions();
  const setTimeDisplayMethod = useCallback(
    (newTimeDisplayMethod: "ROS" | "TOD") =>
      setPlaybackConfig({ timeDisplayMethod: newTimeDisplayMethod }),
    [setPlaybackConfig],
  );
  const currentTimeString = useMemo(() => {
    if (currentTime) {
      return timeDisplayMethod === "ROS"
        ? formatTimeRaw(currentTime)
        : formatTime(currentTime, timezone);
    }
    return undefined;
  }, [currentTime, timeDisplayMethod, timezone]);
  const [isEditing, setIsEditing] = useState<boolean>(false);
  const [inputText, setInputText] = useState<string | undefined>(currentTimeString ?? undefined);
  const [hasError, setHasError] = useState<boolean>(false);

  const theme = useTheme();
  const textFieldStyles = useMemo(
    () =>
      ({
        errorMessage: {
          display: "none",
        },
        field: {
          margin: 0,
          whiteSpace: "nowrap",
          fontFamily: MONOSPACE,

          ":hover": {
            borderRadius: 2,
            backgroundColor: theme.semanticColors.buttonBackgroundHovered,
          },
        },
        fieldGroup: {
          border: "none",
        },
        icon: {
          height: 20,
          color: hasError ? theme.semanticColors.errorIcon : undefined,
        },
        root: {
          marginLeft: theme.spacing.s1,

          "&.is-disabled input[disabled]": {
            background: "transparent",
            cursor: "not-allowed",
          },
        },
      } as Partial<ITextFieldStyles>),
    [hasError, theme],
  );

  const onSubmit = useCallback(
    (e: React.FormEvent) => {
      e.preventDefault();

      if (inputText == undefined || inputText.length === 0) {
        return;
      }
      if (!startTime || !currentTime || !endTime) {
        return;
      }

      const validTimeAndMethod = getValidatedTimeAndMethodFromString({
        text: inputText,
        date: formatDate(currentTime, timezone),
        timezone,
      });

      if (validTimeAndMethod == undefined) {
        setHasError(true);
        return;
      }

      // If input is valid, clear error state, exit edit mode, and seek to input timestamp
      setHasError(false);

      if (
        validTimeAndMethod.time &&
        isTimeInRangeInclusive(validTimeAndMethod.time, startTime, endTime)
      ) {
        onSeek(validTimeAndMethod.time);
        if (validTimeAndMethod.method !== timeDisplayMethod) {
          setTimeDisplayMethod(validTimeAndMethod.method);
        }
      }
    },
    [
      currentTime,
      endTime,
      inputText,
      onSeek,
      setTimeDisplayMethod,
      startTime,
      timeDisplayMethod,
      timezone,
    ],
  );

  useEffect(() => {
    // If user submits an empty input field or resumes playback, clear error state and show current timestamp
    if (hasError && (inputText == undefined || inputText.length === 0 || isPlaying)) {
      setIsEditing(false);
      setHasError(false);
    }
  }, [hasError, inputText, isPlaying]);

  return (
    <Stack
      horizontal
      verticalAlign="center"
      grow={0}
      tokens={{
        childrenGap: theme.spacing.s2,
      }}
    >
      {currentTime ? (
        <form onSubmit={onSubmit} style={{ width: "100%" }}>
          <TextField
            ariaLabel="Playback Time Method"
            data-test="PlaybackTime-text"
            elementRef={timestampInputRef}
            value={isEditing ? inputText : currentTimeString}
            errorMessage={hasError ? "Invalid Time" : undefined}
            onFocus={(e) => {
              onPause();
              setHasError(false);
              setIsEditing(true);
              setInputText(currentTimeString);
              e.target.select();
            }}
            onBlur={(e) => {
              onSubmit(e);
              setIsEditing(false);
              setTimeout(() => setHasError(false), 600);
            }}
            iconProps={{ iconName: hasError ? "Warning" : undefined }}
            size={21}
            styles={textFieldStyles}
            onChange={(_, newValue) => setInputText(newValue)}
          />
        </form>
      ) : (
        <TextField disabled size={13} styles={textFieldStyles} value="–" />
      )}
      <DefaultButton
        menuProps={{
          directionalHint: DirectionalHint.topLeftEdge,
          directionalHintFixed: true,
          gapSpace: 3,
          items: [
            {
              canCheck: true,
              key: "TOD",
              text: "Time of day (TOD)",
              isChecked: timeDisplayMethod === "TOD",
              onClick: () => setTimeDisplayMethod("TOD"),
            },
            {
              canCheck: true,
              key: "ROS",
              text: "ROS time",
              isChecked: timeDisplayMethod === "ROS",
              onClick: () => setTimeDisplayMethod("ROS"),
            },
          ],
        }}
        styles={{
          root: {
            border: "none",
            padding: theme.spacing.s1,
            margin: 0, // Remove this once global.scss has gone away
            minWidth: "50px",
          },
          label: theme.fonts.small,
          menuIcon: {
            fontSize: theme.fonts.tiny.fontSize,
          },
        }}
      >
        {timeDisplayMethod}
      </DefaultButton>
    </Stack>
  );
};

export default PlaybackTimeDisplayMethod;<|MERGE_RESOLUTION|>--- conflicted
+++ resolved
@@ -22,13 +22,7 @@
 import { useState, useCallback, useMemo, useRef, useEffect } from "react";
 
 import { Time } from "@foxglove/rostime";
-<<<<<<< HEAD
-import Dropdown from "@foxglove/studio-base/components/Dropdown";
-import DropdownItem from "@foxglove/studio-base/components/Dropdown/DropdownItem";
-import Flex from "@foxglove/studio-base/components/Flex";
-import { LegacyInput } from "@foxglove/studio-base/components/LegacyStyledComponents";
-=======
->>>>>>> 24998b42
+
 import {
   useCurrentLayoutActions,
   useCurrentLayoutSelector,
@@ -41,26 +35,6 @@
 } from "@foxglove/studio-base/util/formatTime";
 import { formatTimeRaw, isTimeInRangeInclusive } from "@foxglove/studio-base/util/time";
 
-<<<<<<< HEAD
-import styles from "./index.module.scss";
-
-const SInput = styled(LegacyInput)`
-  padding: 8px 4px;
-  width: calc(100% - 4px);
-`;
-const STimestamp = styled.span`
-  padding: 8px 4px;
-  cursor: pointer;
-  border-radius: 4px;
-
-  &:hover {
-    background-color: ${colors.DARK3};
-    opacity: 0.8;
-  }
-`;
-
-=======
->>>>>>> 24998b42
 const PlaybackTimeDisplayMethod = ({
   currentTime,
   startTime,
